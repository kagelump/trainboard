#!/bin/bash
# update-display.sh
# Script to capture trainboard screenshot and display on e-ink screen
# This script runs periodically to update the e-ink display with fresh train data

set -e

# Configuration
SCRIPT_DIR="$(cd "$(dirname "${BASH_SOURCE[0]}")" && pwd)"
APP_DIR="${APP_DIR:-$HOME/trainboard}"
DISPLAY_DIR="${DISPLAY_DIR:-$HOME/e-Paper/E-paper_Separate_Program/10in2_e-Paper_G/RaspberryPi_JetsonNano/python/lib}"
SCREENSHOT_PATH="${SCREENSHOT_PATH:-$APP_DIR/screenshot.png}"
LOG_FILE="${LOG_FILE:-$HOME/log/trainboard-display.log}"
TRAINBOARD_URL="${TRAINBOARD_URL:-https://trainboard.hinoka.org}"
DISPLAY_WIDTH=960
DISPLAY_HEIGHT=640

# Default Puppeteer wait settings: wait for a train-row element before capturing.
# This can be overridden by setting WAIT_FOR_SELECTOR, WAIT_TIMEOUT_MS, or
# WAIT_AFTER_LOAD_MS in the environment or systemd unit.
export WAIT_FOR_FUNCTION="${WAIT_FOR_FUNCTION:-window.__DEPARTURES_RENDERED === true}"
export WAIT_TIMEOUT_MS="${WAIT_TIMEOUT_MS:-20000}"
export WAIT_AFTER_LOAD_MS="${WAIT_AFTER_LOAD_MS:-5000}"

# Counter file for tracking refreshes
COUNTER_FILE="$HOME/.config/trainboard/refresh_counter"
mkdir -p "$(dirname "$COUNTER_FILE")"

# Full refresh interval (every N updates)
FULL_REFRESH_INTERVAL=4000

# Logging function
log() {
    echo "[$(date '+%Y-%m-%d %H:%M:%S')] $*" | tee -a "$LOG_FILE"
}

# Error handler
error_exit() {
    log "ERROR: $1"
    exit 1
}

log "Starting display update..."

# Check if required directories exist
if [ ! -d "$APP_DIR" ]; then
    error_exit "Application directory not found: $APP_DIR"
fi

if [ ! -d "$DISPLAY_DIR" ]; then
    error_exit "E-Paper display directory not found: $DISPLAY_DIR"
fi

<<<<<<< HEAD
log "Capturing screenshot..."

# Prefer direct rendering if available (fastest, no browser needed)
NODE_CMD=$(command -v node || true)
RENDER_SCRIPT="$APP_DIR/scripts/rpi-eink/render-to-image.js"

if [ -n "$NODE_CMD" ] && [ -f "$RENDER_SCRIPT" ]; then
    log "Using direct Node.js renderer (no browser needed)"
    if "$NODE_CMD" "$RENDER_SCRIPT" "$SCREENSHOT_PATH" "$DISPLAY_WIDTH" "$DISPLAY_HEIGHT" >>"$LOG_FILE" 2>&1; then
        log "Direct rendering completed successfully"
    else
        log "Direct rendering failed, falling back to browser-based capture"
        DIRECT_RENDER_FAILED=1
    fi
else
    log "Direct renderer not available, using browser-based capture"
    DIRECT_RENDER_FAILED=1
fi

# Fallback to browser-based capture if direct rendering is unavailable or failed
if [ -n "$DIRECT_RENDER_FAILED" ]; then
    # Start local web server if not already running
    if ! pgrep -f "http-server.*$HTTP_PORT" > /dev/null; then
        log "Starting local web server on port $HTTP_PORT..."
        cd "$APP_DIR/dist" || error_exit "dist directory not found"
        nohup npx http-server -p "$HTTP_PORT" > /tmp/trainboard-server.log 2>&1 &
        sleep 10
    fi

    # Wait up to 15s for local web server to respond (retry loop)
    log "Waiting for local web server to respond on port $HTTP_PORT..."
    for i in $(seq 1 15); do
        if curl -s -f "http://localhost:$HTTP_PORT" > /dev/null; then
            break
        fi
        sleep 1
    done

    if ! curl -s -f "http://localhost:$HTTP_PORT" > /dev/null; then
        error_exit "Web server is not responding on port $HTTP_PORT after retries"
    fi

    log "Capturing screenshot from http://localhost:$HTTP_PORT..."

    # Try Puppeteer capture if available
    CAPTURE_SCRIPT="$APP_DIR/scripts/rpi-eink/capture-and-log.js"
    if [ -n "$NODE_CMD" ] && [ -f "$CAPTURE_SCRIPT" ]; then
        log "Using Puppeteer capture via node"
        if ! "$NODE_CMD" "$CAPTURE_SCRIPT" "http://localhost:$HTTP_PORT" "$SCREENSHOT_PATH" "$DISPLAY_WIDTH" "$DISPLAY_HEIGHT" >>"$LOG_FILE" 2>&1; then
            log "Puppeteer capture failed; check $LOG_FILE for details"
            tail -n 200 "$LOG_FILE" | sed 's/^/    /' | while IFS= read -r line; do log "$line"; done
            error_exit "Puppeteer capture failed"
        fi
    else
        # Final fallback: use Chromium under Xvfb with verbose logging and a timeout
        CHROMIUM_LOG="/tmp/chromium-screenshot.log"
        : > "$CHROMIUM_LOG"
        if ! timeout 30s xvfb-run -a --server-args="-screen 0 ${DISPLAY_WIDTH}x${DISPLAY_HEIGHT}x24" \
            chromium \
            --headless \
            --enable-logging=stderr \
            --v=1 \
            --no-sandbox \
            --disable-gpu \
            --disable-dev-shm-usage \
            --disable-software-rasterizer \
            --disable-extensions \
            --disable-setuid-sandbox \
            --single-process \
            --window-size=${DISPLAY_WIDTH},${DISPLAY_HEIGHT} \
            --screenshot="$SCREENSHOT_PATH" \
            "http://localhost:$HTTP_PORT" \
            >"$CHROMIUM_LOG" 2>&1; then
            log "Chromium capture failed; see $CHROMIUM_LOG for details"
            tail -n 200 "$CHROMIUM_LOG" | sed 's/^/    /' | while IFS= read -r line; do log "$line"; done
            error_exit "Failed to capture screenshot"
        fi
=======
log "Capturing screenshot from $TRAINBOARD_URL..."

# Prefer Puppeteer capture if node and the capture script are available
NODE_CMD=$(command -v node || true)
CAPTURE_SCRIPT="$APP_DIR/scripts/rpi-eink/capture-and-log.js"
if [ -n "$NODE_CMD" ] && [ -f "$CAPTURE_SCRIPT" ]; then
    log "Using Puppeteer capture via node"
    if ! "$NODE_CMD" "$CAPTURE_SCRIPT" "$TRAINBOARD_URL" "$SCREENSHOT_PATH" "$DISPLAY_WIDTH" "$DISPLAY_HEIGHT" >>"$LOG_FILE" 2>&1; then
        log "Puppeteer capture failed; check $LOG_FILE for details"
        # Print last 50 lines directly to stdout (NOT to log file to avoid recursion)
        tail -n 50 "$LOG_FILE" | sed 's/^/  /'
        error_exit "Puppeteer capture failed"
    fi
else
    # Fallback: use Chromium under Xvfb with verbose logging and a timeout
    CHROMIUM_LOG="/tmp/chromium-screenshot.log"
    : > "$CHROMIUM_LOG"
    if ! timeout 30s xvfb-run -a --server-args="-screen 0 ${DISPLAY_WIDTH}x${DISPLAY_HEIGHT}x24" \
        chromium \
        --headless \
        --enable-logging=stderr \
        --v=1 \
        --no-sandbox \
        --disable-gpu \
        --disable-dev-shm-usage \
        --disable-software-rasterizer \
        --disable-extensions \
        --disable-setuid-sandbox \
        --single-process \
        --window-size=${DISPLAY_WIDTH},${DISPLAY_HEIGHT} \
        --screenshot="$SCREENSHOT_PATH" \
        "$TRAINBOARD_URL" \
        >"$CHROMIUM_LOG" 2>&1; then
        log "Chromium capture failed; see $CHROMIUM_LOG for details"
        tail -n 200 "$CHROMIUM_LOG" | sed 's/^/    /' | while IFS= read -r line; do log "$line"; done
        error_exit "Failed to capture screenshot"
>>>>>>> 65c92711
    fi
fi

# Verify screenshot was created
if [ ! -f "$SCREENSHOT_PATH" ]; then
    error_exit "Screenshot file not created: $SCREENSHOT_PATH"
fi

log "Screenshot captured: $SCREENSHOT_PATH ($(du -h "$SCREENSHOT_PATH" | cut -f1))"

# Increment refresh counter
if [ -f "$COUNTER_FILE" ]; then
    COUNTER=$(cat "$COUNTER_FILE")
else
    COUNTER=0
fi
COUNTER=$((COUNTER + 1))
echo "$COUNTER" > "$COUNTER_FILE"

# Determine if we should do a full refresh
if [ $((COUNTER % FULL_REFRESH_INTERVAL)) -eq 0 ]; then
    REFRESH_MODE="full"
    log "Performing full refresh (counter: $COUNTER)"
else
    REFRESH_MODE="partial"
    log "Performing partial refresh (counter: $COUNTER)"
fi

# Display on e-ink screen
log "Updating e-ink display (mode: $REFRESH_MODE)..."

cd "$DISPLAY_DIR" || error_exit "Failed to change to display directory"

# Create Python script for displaying the image
cat > /tmp/display_trainboard.py << 'PYTHON_SCRIPT'
#!/usr/bin/python3
# -*- coding:utf-8 -*-

import sys
import os
import logging
from PIL import Image

# Add the lib directory to the path
libdir = os.path.join(os.path.dirname(os.path.realpath(__file__)), 'lib')
if os.path.exists(libdir):
    sys.path.append(libdir)

# Import the appropriate e-Paper driver
try:
    from waveshare_epd import epd10in2g
except ImportError as e:
    logging.error("Failed to import e-Paper library")
    raise e

def main():
    # Get parameters from command line
    if len(sys.argv) < 3:
        print("Usage: display_trainboard.py <image_path> <refresh_mode>")
        sys.exit(1)

    image_path = sys.argv[1]
    refresh_mode = sys.argv[2]  # 'full' or 'partial'

    logging.basicConfig(level=logging.INFO)

    try:
        logging.info("Initializing e-Paper display...")
        epd = epd10in2g.EPD()

        # Initialize the display
        if refresh_mode == 'full':
            logging.info("Performing full initialization...")
            epd.init()
            epd.Clear()
        else:
            logging.info("Performing partial initialization...")
            epd.init()

        # Load and prepare the image
        logging.info(f"Loading image: {image_path}")
        image = Image.open(image_path)

        # Resize to display dimensions if needed
        display_width = 960
        display_height = 640

        if image.size != (display_width, display_height):
            logging.info(f"Resizing image from {image.size} to ({display_width}, {display_height})")
            # Use Image.LANCZOS for compatibility with older PIL versions
            try:
                image = image.resize((display_width, display_height), Image.Resampling.LANCZOS)
            except AttributeError:
                # Fallback for older PIL versions
                image = image.resize((display_width, display_height), Image.LANCZOS)

        # Convert to mode compatible with the 4-color display
        # The display supports: White, Black, Red, Yellow
        if image.mode != 'RGB':
            logging.info(f"Converting image from {image.mode} to RGB")
            image = image.convert('RGB')

        # Display the image
        logging.info("Displaying image on e-Paper...")
        epd.display(epd.getbuffer(image))

        # Sleep the display to save power
        logging.info("Putting display to sleep...")
        epd.sleep()

        logging.info("Display update complete!")

    except IOError as e:
        logging.error(f"IO Error: {e}")
        sys.exit(1)
    except KeyboardInterrupt:
        logging.info("Interrupted by user")
        epd10in2g.epdconfig.module_exit()
        sys.exit(0)
    except Exception as e:
        logging.error(f"Unexpected error: {e}")
        sys.exit(1)

if __name__ == '__main__':
    main()
PYTHON_SCRIPT

chmod +x /tmp/display_trainboard.py

# Run the display update
python3 /tmp/display_trainboard.py "$SCREENSHOT_PATH" "$REFRESH_MODE" \
    || error_exit "Failed to update e-ink display"

log "Display update completed successfully!"

# Clean up old screenshots (keep last 5)
cd "$APP_DIR" || exit
ls -t screenshot*.png 2>/dev/null | tail -n +6 | xargs -r rm

log "Update cycle finished."
exit 0<|MERGE_RESOLUTION|>--- conflicted
+++ resolved
@@ -51,7 +51,6 @@
     error_exit "E-Paper display directory not found: $DISPLAY_DIR"
 fi
 
-<<<<<<< HEAD
 log "Capturing screenshot..."
 
 # Prefer direct rendering if available (fastest, no browser needed)
@@ -129,44 +128,6 @@
             tail -n 200 "$CHROMIUM_LOG" | sed 's/^/    /' | while IFS= read -r line; do log "$line"; done
             error_exit "Failed to capture screenshot"
         fi
-=======
-log "Capturing screenshot from $TRAINBOARD_URL..."
-
-# Prefer Puppeteer capture if node and the capture script are available
-NODE_CMD=$(command -v node || true)
-CAPTURE_SCRIPT="$APP_DIR/scripts/rpi-eink/capture-and-log.js"
-if [ -n "$NODE_CMD" ] && [ -f "$CAPTURE_SCRIPT" ]; then
-    log "Using Puppeteer capture via node"
-    if ! "$NODE_CMD" "$CAPTURE_SCRIPT" "$TRAINBOARD_URL" "$SCREENSHOT_PATH" "$DISPLAY_WIDTH" "$DISPLAY_HEIGHT" >>"$LOG_FILE" 2>&1; then
-        log "Puppeteer capture failed; check $LOG_FILE for details"
-        # Print last 50 lines directly to stdout (NOT to log file to avoid recursion)
-        tail -n 50 "$LOG_FILE" | sed 's/^/  /'
-        error_exit "Puppeteer capture failed"
-    fi
-else
-    # Fallback: use Chromium under Xvfb with verbose logging and a timeout
-    CHROMIUM_LOG="/tmp/chromium-screenshot.log"
-    : > "$CHROMIUM_LOG"
-    if ! timeout 30s xvfb-run -a --server-args="-screen 0 ${DISPLAY_WIDTH}x${DISPLAY_HEIGHT}x24" \
-        chromium \
-        --headless \
-        --enable-logging=stderr \
-        --v=1 \
-        --no-sandbox \
-        --disable-gpu \
-        --disable-dev-shm-usage \
-        --disable-software-rasterizer \
-        --disable-extensions \
-        --disable-setuid-sandbox \
-        --single-process \
-        --window-size=${DISPLAY_WIDTH},${DISPLAY_HEIGHT} \
-        --screenshot="$SCREENSHOT_PATH" \
-        "$TRAINBOARD_URL" \
-        >"$CHROMIUM_LOG" 2>&1; then
-        log "Chromium capture failed; see $CHROMIUM_LOG for details"
-        tail -n 200 "$CHROMIUM_LOG" | sed 's/^/    /' | while IFS= read -r line; do log "$line"; done
-        error_exit "Failed to capture screenshot"
->>>>>>> 65c92711
     fi
 fi
 
